--- conflicted
+++ resolved
@@ -42,19 +42,9 @@
 	- Style eveything nicely...
 	- MediaPlayer: move slider using js (http://redmine.webtoolkit.eu/boards/2/topics/7924?r=8478)
 	- TrackView : handle duration > 1 hour
-<<<<<<< HEAD
-	- Filter by Genre: use id and not a "like" string search (selecting "Pop" currently shows "JPop" songs)
-	- OGG metadata -> properly handle metadata nested in the audio stream
-	- Filters: use directly the id as constraint, instead of the name?
-	- Implement a playlist:
-		- Drag and drop all objets from the views (genre, artist, release, track) in the playlist?
-		- Add 'play/add last' button on mouse hover?
-		- Save/Load playlists?
-=======
 	- TrackView : Reselect the current selected item when displaying the updated search results
 	- Add Year column in the release filter. Add covers too?
 	- Save/Load playlists
->>>>>>> 2d110b02
 
 	[Video]
 	- implement a decent mediaplayer
